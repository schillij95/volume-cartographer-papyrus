project(libvc_core VERSION 0.1 LANGUAGES CXX)
set(module "core")
set(target "vc_${module}")

set(srcs
    src/HalfEdgeMesh.cpp
    src/Metadata.cpp
    src/PerPixelMap.cpp
    src/Rendering.cpp
    src/ShapePrimitive.cpp
    src/Slice.cpp
    src/Sphere.cpp
    src/Texture.cpp
    src/Volume.cpp
    src/getMemorySize.cpp
    src/meshMath.cpp
    src/objWriter.cpp
    src/PLYReader.cpp
    src/plyWriter.cpp
    src/VolumePkg.cpp
)

message("OpenCV3 libs: ${OpenCV_LIBS}")
add_library(${target} ${srcs})
add_library("${namespace}${module}" ALIAS "${target}")
target_include_directories(${target}
    PUBLIC
        $<BUILD_INTERFACE:${CMAKE_CURRENT_SOURCE_DIR}/include>
        $<INSTALL_INTERFACE:${include_install_dir}>
)
target_link_libraries(${target}
    PUBLIC
        Boost::filesystem
        opencv_core
        opencv_imgproc
        opencv_imgcodecs
        ITKCommon
        ITKMesh
        ITKQuadEdgeMesh
        vtkCommonDataModel
        vtkCommonCore
        vtkIOLegacy
        VC::external
)
set_target_properties(${target} PROPERTIES
    VERSION "${PROJECT_VERSION}"
    EXPORT_NAME "${module}"
)

install(
    TARGETS "${target}"
    EXPORT "${targets_export_name}"
    ARCHIVE DESTINATION "lib"
    LIBRARY DESTINATION "lib"
    INCLUDES DESTINATION "${include_install_dir}/${module}"
    RUNTIME DESTINATION "bin"
)
install(
    DIRECTORY "include/${module}"
    DESTINATION "${include_install_dir}"
    FILES_MATCHING REGEX ".*\.(h|hpp)$"
)

### Testing ###
if(VC_BUILD_TESTS)
<<<<<<< HEAD
    set(test_srcs
        test/LRUCacheTest.cpp
        test/ObjWriterTest.cpp
        test/MetadataTest.cpp
        test/TextureTest.cpp
        test/UVMapTest.cpp
        test/plyWriterTest.cpp
        test/PointSetTest.cpp
        test/PointSetIOTest.cpp
        test/OrderedPointSetTest.cpp
        test/OrderedPointSetIOTest.cpp
        test/PointTest.cpp
        test/PLYReaderTest.cpp
        test/FloatComparisonTest.cpp
        test/PerPixelMapTest.cpp
=======

# Set source files
set(test_srcs
    test/LRUCacheTest.cpp
    test/ObjWriterTest.cpp
    test/MetadataTest.cpp
    test/TextureTest.cpp
    test/UVMapTest.cpp
    test/plyWriterTest.cpp
    test/PointSetTest.cpp
    test/PointSetIOTest.cpp
    test/OrderedPointSetTest.cpp
    test/OrderedPointSetIOTest.cpp
    test/PLYReaderTest.cpp
    test/FloatComparisonTest.cpp
    test/PerPixelMapTest.cpp
)

# Add a test executable for each src
foreach(src ${test_srcs})
    get_filename_component(filename ${src} NAME_WE)
    set(testname ${target}_${filename})
    add_executable(${testname} ${src})
    target_link_libraries(${testname}
        vc_core
        vc_testing
        Boost::unit_test_framework
>>>>>>> 25e6e3d0
    )
    
    # Add a test executable for each src
    foreach(src ${test_srcs})
        get_filename_component(filename ${src} NAME_WE)
        set(testname ${target}_${filename})
        add_executable(${testname} ${src})
        target_link_libraries(${testname}
            VC::core
            VC::testing
            Boost::unit_test_framework
        )
        target_compile_options(${testname}
            PUBLIC
                -Wno-c++11-narrowing
        )
        add_test(
            NAME ${testname}
            WORKING_DIRECTORY ${EXECUTABLE_OUTPUT_PATH}
            COMMAND ${testname}
        )
    endforeach()
    
    # Set test resource files
    set(COMMON_TEST_RES
        test/res/PlyWriter_Plane.ply
        test/res/GenericGradient.tif
    )
    
    # Copy each test resource file
    foreach(r ${COMMON_TEST_RES})
        file(COPY ${r} DESTINATION ${EXECUTABLE_OUTPUT_PATH})
    endforeach()
endif()<|MERGE_RESOLUTION|>--- conflicted
+++ resolved
@@ -20,7 +20,6 @@
     src/VolumePkg.cpp
 )
 
-message("OpenCV3 libs: ${OpenCV_LIBS}")
 add_library(${target} ${srcs})
 add_library("${namespace}${module}" ALIAS "${target}")
 target_include_directories(${target}
@@ -63,25 +62,6 @@
 
 ### Testing ###
 if(VC_BUILD_TESTS)
-<<<<<<< HEAD
-    set(test_srcs
-        test/LRUCacheTest.cpp
-        test/ObjWriterTest.cpp
-        test/MetadataTest.cpp
-        test/TextureTest.cpp
-        test/UVMapTest.cpp
-        test/plyWriterTest.cpp
-        test/PointSetTest.cpp
-        test/PointSetIOTest.cpp
-        test/OrderedPointSetTest.cpp
-        test/OrderedPointSetIOTest.cpp
-        test/PointTest.cpp
-        test/PLYReaderTest.cpp
-        test/FloatComparisonTest.cpp
-        test/PerPixelMapTest.cpp
-=======
-
-# Set source files
 set(test_srcs
     test/LRUCacheTest.cpp
     test/ObjWriterTest.cpp
@@ -104,41 +84,29 @@
     set(testname ${target}_${filename})
     add_executable(${testname} ${src})
     target_link_libraries(${testname}
-        vc_core
-        vc_testing
+        VC::core
+        VC::testing
         Boost::unit_test_framework
->>>>>>> 25e6e3d0
     )
-    
-    # Add a test executable for each src
-    foreach(src ${test_srcs})
-        get_filename_component(filename ${src} NAME_WE)
-        set(testname ${target}_${filename})
-        add_executable(${testname} ${src})
-        target_link_libraries(${testname}
-            VC::core
-            VC::testing
-            Boost::unit_test_framework
-        )
-        target_compile_options(${testname}
-            PUBLIC
-                -Wno-c++11-narrowing
-        )
-        add_test(
-            NAME ${testname}
-            WORKING_DIRECTORY ${EXECUTABLE_OUTPUT_PATH}
-            COMMAND ${testname}
-        )
-    endforeach()
-    
-    # Set test resource files
-    set(COMMON_TEST_RES
-        test/res/PlyWriter_Plane.ply
-        test/res/GenericGradient.tif
+    target_compile_options(${testname}
+        PUBLIC
+            -Wno-c++11-narrowing
     )
-    
-    # Copy each test resource file
-    foreach(r ${COMMON_TEST_RES})
-        file(COPY ${r} DESTINATION ${EXECUTABLE_OUTPUT_PATH})
-    endforeach()
+    add_test(
+        NAME ${testname}
+        WORKING_DIRECTORY ${EXECUTABLE_OUTPUT_PATH}
+        COMMAND ${testname}
+    )
+endforeach()
+
+# Set test resource files
+set(COMMON_TEST_RES
+    test/res/PlyWriter_Plane.ply
+    test/res/GenericGradient.tif
+)
+
+# Copy each test resource file
+foreach(r ${COMMON_TEST_RES})
+    file(COPY ${r} DESTINATION ${EXECUTABLE_OUTPUT_PATH})
+endforeach()
 endif()