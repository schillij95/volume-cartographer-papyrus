//
// Created by Seth Parker on 9/18/15.
//

#include "core/shapes/ShapePrimitive.h"

namespace volcart
{
namespace shapes
{

///// Type Conversions /////
// return an itk mesh
ITKMesh::Pointer ShapePrimitive::itkMesh()
{
    ITKMesh::Pointer output = ITKMesh::New();

    // points + normals
    ITKPoint point;
    ITKPixel normal;
    for (unsigned long p_id = 0; p_id < _points.size(); ++p_id) {
        point[0] = _points[p_id].x;
        point[1] = _points[p_id].y;
        point[2] = _points[p_id].z;
        normal[0] = _points[p_id].nx;
        normal[1] = _points[p_id].ny;
        normal[2] = _points[p_id].nz;

        output->SetPoint(p_id, point);
        output->SetPointData(p_id, normal);
    }

    // cells
    ITKCell::CellAutoPointer cell;
    for (unsigned long c_id = 0; c_id < _cells.size(); ++c_id) {
        cell.TakeOwnership(new ITKTriangle);
        cell->SetPointId(0, _cells[c_id].v1);
        cell->SetPointId(1, _cells[c_id].v2);
        cell->SetPointId(2, _cells[c_id].v3);
        output->SetCell(c_id, cell);
    }

    return output;
}

// initialize a vtk mesh //

vtkSmartPointer<vtkPolyData> ShapePrimitive::vtkMesh()
{

    // construct new pointer to output mesh
    vtkSmartPointer<vtkPolyData> output = vtkSmartPointer<vtkPolyData>::New();

    // points + normals
    vtkPoints* points = vtkPoints::New();
    vtkSmartPointer<vtkDoubleArray> pointNormals =
        vtkSmartPointer<vtkDoubleArray>::New();
    pointNormals->SetNumberOfComponents(3);
    pointNormals->SetNumberOfTuples(_points.size());

    for (unsigned long p_id = 0; p_id < _points.size(); ++p_id) {

        // put normals for the current point in an array
        double ptNorm[3] = {_points[p_id].nx, _points[p_id].ny,
                            _points[p_id].nz};

        // set the point and normal values for each point
        points->InsertPoint(
            p_id, _points[p_id].x, _points[p_id].y, _points[p_id].z);
        pointNormals->SetTuple(p_id, ptNorm);
    }

    // polys
    vtkCellArray* polys = vtkCellArray::New();
    for (unsigned long c_id = 0; c_id < _cells.size(); ++c_id) {

        vtkIdList* poly = vtkIdList::New();
        poly->InsertNextId(_cells[c_id].v1);
        poly->InsertNextId(_cells[c_id].v2);
        poly->InsertNextId(_cells[c_id].v3);

        polys->InsertNextCell(poly);
    }

    // assign to the mesh
    output->SetPoints(points);
    output->SetPolys(polys);
    output->GetPointData()->SetNormals(pointNormals);

    return output;
}

// Return Point Cloud
volcart::OrderedPointSet<cv::Vec3d> ShapePrimitive::orderedPoints(bool noisify)
{
    volcart::OrderedPointSet<cv::Vec3d> output(_orderedWidth);
    std::vector<cv::Vec3d> temp_row;
    double offset = 0.0;
    if (noisify)
        offset = 5.0;
    int point_counter = 0;  // This is the worst. // SP
    size_t width_cnt = 0;
    for (auto p_id : _points) {
        cv::Vec3d point;
        if (width_cnt == output.width()) {
            output.pushRow(temp_row);
            temp_row.clear();
            width_cnt = 0;
        }

        point[0] = p_id.x;
        point[1] = p_id.y;

        if (noisify && (point_counter % 2 == 0)) {
            point[2] = p_id.z + offset;
            point[1] = p_id.z;  // added this to take the points out of the x-z
            // plane to test impact of mls
        } else
            point[2] = p_id.z;
        temp_row.push_back(point);
        ++point_counter;
        ++width_cnt;
    }
    return output;
}
volcart::PointSet<cv::Vec3d> ShapePrimitive::unorderedPoints(bool noisify)
{

    volcart::PointSet<cv::Vec3d> output;
    double offset = (noisify ? 5.0 : 0.0);
    int point_counter = 0;  // This is the worst. // SP
    for (auto p_id : _points) {
        cv::Vec3d point;

        point[0] = p_id.x;
        point[1] = p_id.y;

        if (noisify && (point_counter % 2 == 0)) {
            point[2] = p_id.z + offset;
            point[1] = p_id.z;  // added this to take the points out of the x-z
            // plane to test impact of mls
        } else {
            point[2] = p_id.z;
        }
        ++point_counter;
        output.push_back(point);
    }

    return output;
}

// Return Point Cloud
volcart::OrderedPointSet<cv::Vec6d> ShapePrimitive::orderedPointNormal()
{

    volcart::OrderedPointSet<cv::Vec6d> output(_orderedWidth);
    std::vector<cv::Vec6d> temp_row;
    for (auto p_id : _points) {
<<<<<<< HEAD
        volcart::Point6d point;
        for (size_t i = 0; i < _orderedWidth; i++) {
=======
        cv::Vec6d point;
        for (int i = 0; i < _orderedWidth; i++) {
>>>>>>> e0210931
            point[0] = p_id.x;
            point[1] = p_id.y;
            point[2] = p_id.z;
            point[3] = p_id.nx;
            point[4] = p_id.ny;
            point[5] = p_id.nz;

            temp_row.push_back(point);
        }
        output.pushRow(temp_row);
    }

    return output;
};

volcart::PointSet<cv::Vec6d> ShapePrimitive::unOrderedPointNormal()
{
    volcart::PointSet<cv::Vec6d> output;
    for (auto p_id : _points) {
        cv::Vec6d point;
        point[0] = p_id.x;
        point[1] = p_id.y;
        point[2] = p_id.z;
        point[3] = p_id.nx;
        point[4] = p_id.ny;
        point[5] = p_id.nz;
        output.push_back(point);
    }
    return output;
}

///// Mesh Generation Helper Functions /////
void ShapePrimitive::_add_vertex(double x, double y, double z)
{
    Vertex v;
    v.x = x;
    v.y = y;
    v.z = z;
    v.nx = 0;
    v.ny = 0;
    v.nz = 0;
    v.face_count = 0;
    _points.push_back(v);
}

void ShapePrimitive::_add_cell(int v1, int v2, int v3)
{
    Cell f;
    f.v1 = v1;
    f.v2 = v2;
    f.v3 = v3;
    _cells.push_back(f);

    // calculate vertex normals (average of surface normals of each triangle)
    // get surface normal of this triangle
    double nx, ny, nz, vx, vy, vz, wx, wy, wz, magnitude;

    Vertex vt1 = _points[v1];
    Vertex vt2 = _points[v2];
    Vertex vt3 = _points[v3];

    vx = vt2.x - vt1.x;
    vy = vt2.y - vt1.y;
    vz = vt2.z - vt1.z;

    wx = vt3.x - vt1.x;
    wy = vt3.y - vt1.y;
    wz = vt3.z - vt1.z;

    nx = (vy * wz) - (vz * wy);
    ny = (vz * wx) - (vx * wz);
    nz = (vx * wy) - (vy * wx);

    // normalize
    magnitude = sqrt(nx * nx + ny * ny + nz * nz);
    nx /= magnitude;
    ny /= magnitude;
    nz /= magnitude;

    // update the vertex normals
    _update_normal(v1, nx, ny, nz);
    _update_normal(v2, nx, ny, nz);
    _update_normal(v3, nx, ny, nz);
}

void ShapePrimitive::_update_normal(
    int vertex, double nx_in, double ny_in, double nz_in)
{
    // recalculate average (unaverage, add new component, recalculate average)
    Vertex v = _points[vertex];
    v.nx = (v.nx * v.face_count + nx_in) / (v.face_count + 1);
    v.ny = (v.ny * v.face_count + ny_in) / (v.face_count + 1);
    v.nz = (v.nz * v.face_count + nz_in) / (v.face_count + 1);
    v.face_count++;
    _points[vertex] = v;
}

}  // namespace shapes
}  // namespace volcart<|MERGE_RESOLUTION|>--- conflicted
+++ resolved
@@ -156,13 +156,8 @@
     volcart::OrderedPointSet<cv::Vec6d> output(_orderedWidth);
     std::vector<cv::Vec6d> temp_row;
     for (auto p_id : _points) {
-<<<<<<< HEAD
-        volcart::Point6d point;
+        cv::Vec6d point;
         for (size_t i = 0; i < _orderedWidth; i++) {
-=======
-        cv::Vec6d point;
-        for (int i = 0; i < _orderedWidth; i++) {
->>>>>>> e0210931
             point[0] = p_id.x;
             point[1] = p_id.y;
             point[2] = p_id.z;
