#include <iostream>
#include <cmath>
#include <algorithm>

#include <opencv2/opencv.hpp>
#include <pcl/io/pcd_io.h>
#include <pcl/point_types.h>

// behavior defnines
#define BLUR_SIZE 3
#define THRESHOLD 5.06659e+05
#define DEPTH CV_64F
#define PIXEL_DEPTH CV_64FC3

// clarity defines
#define DIMENSION 3
#define X_COMPONENT 0
#define Y_COMPONENT 1
#define Z_COMPONENT 2

// convenience defines
#define KERNEL cv::Size(BLUR_SIZE,BLUR_SIZE)

// misc defines
#define ARROW_SCALE 1

// typedefs for clarity
typedef cv::Matx<double, DIMENSION, DIMENSION> StructureTensor;
typedef cv::Vec3d Gradient;
typedef cv::Vec3d Pixel;
typedef cv::Matx<double, DIMENSION, DIMENSION> EigenVectors;
typedef cv::Vec3d EigenValues;

// create a structure tensor out of a gradient vector
StructureTensor* gradient_to_tensor(Gradient g) {
  double Ix = g(0);
  double Iy = g(1);
  double Iz = g(2);
  return new StructureTensor
    (Ix*Ix, Ix*Iy, Ix*Iz,
     Ix*Iy, Iy*Iy, Iy*Iz,
     Ix*Iz, Iy*Iz, Iz*Iz);
}

// find and chomp maximum eigenvalue
std::pair<int,int> scan_eigenvalues(EigenValues e) {
  std::pair<int,double> result;

  e(0) = std::abs(e(0));
  e(1) = std::abs(e(1));
  e(2) = std::abs(e(2));

  double max = std::max(e(0), std::max(e(1), e(2)));
  if      (max == e(0)) { result.first = 0; }
  if      (max == e(1)) { result.first = 1; }
  if      (max == e(2)) { result.first = 2; }

  double a = std::abs(e(0) - e(1));
  double b = std::abs(e(1) - e(2));
  double c = std::abs(e(2) - e(0));
  result.second = std::max(a, std::max(b, c));

  return result;
}

// import scroll
// scroll.unwrap()
int main(int argc, char* argv[]) {
  if (argc < 4) {
    std::cout << "Usage: "
              << argv[0]
              << " leftimage centerimage rightimage [tensor?]"
              << std::endl;
    exit(EXIT_FAILURE);
  }

  // create gradient images
  if (argc == 4) {
    std::cout << "creating gradient image of " << argv[2] << std::endl;

    // load images
    cv::Mat left_image = cv::imread(argv[1]);
    cv::Mat center_image = cv::imread(argv[2]);
    cv::Mat right_image = cv::imread(argv[3]);

    if (!left_image.data) { std::cout << argv[1] << " could not be read" << std::endl; exit(EXIT_FAILURE); }
    if (!center_image.data) { std::cout << argv[2] << " could not be read" << std::endl; exit(EXIT_FAILURE); }
    if (!right_image.data) { std::cout << argv[3] << " could not be read" << std::endl; exit(EXIT_FAILURE); }

    cv::Mat xyz_gradient = cv::Mat::zeros(center_image.size(), PIXEL_DEPTH);

    cvtColor(left_image, left_image, CV_BGR2GRAY);
    cvtColor(center_image, center_image, CV_BGR2GRAY);
    cvtColor(right_image, right_image, CV_BGR2GRAY);

    GaussianBlur(left_image, left_image, KERNEL, 0);
    GaussianBlur(center_image, center_image, KERNEL, 0);
    GaussianBlur(right_image, right_image, KERNEL, 0);

    equalizeHist(left_image, left_image);
    equalizeHist(center_image,center_image);
    equalizeHist(right_image, right_image);

    // calculate xy gradients
    cv::Mat x_gradient, y_gradient;
    Scharr(center_image, x_gradient, DEPTH, 1, 0);
    Scharr(center_image, y_gradient, DEPTH, 0, 1);

    // calculate z gradient
    cv::Mat z_gradient = cv::Mat(xyz_gradient.rows, xyz_gradient.cols, DEPTH);
    for (int i = 0; i < xyz_gradient.rows; ++i) {
      cv::Mat z_slice  = cv::Mat(3, center_image.cols, DEPTH);
      left_image.row(i).copyTo(z_slice.row(0));
      center_image.row(i).copyTo(z_slice.row(1));
      right_image.row(i).copyTo(z_slice.row(2));

      Scharr(z_slice, z_slice, DEPTH, 0, 1);
      z_slice.row(1).copyTo(z_gradient.row(i));
    }

    // combine gradients into single image
    for (int i = 0; i < xyz_gradient.rows; ++i) {
      for (int j = 0; j < xyz_gradient.cols; ++j) {
        Gradient* d = xyz_gradient.ptr<Gradient>(i, j);
        (*d)(0) = x_gradient.at<double>(i, j);
        (*d)(1)= y_gradient.at<double>(i, j);
        (*d)(2) = z_gradient.at<double>(i, j);
      }
    }

    // write gradient image to disk
    std::string original = argv[2];
    original.resize(original.length() - 3);
    cv::FileStorage fs(original + "yml", cv::FileStorage::WRITE);
    fs << "gradient" << xyz_gradient;
  }

  // construct and analyze structure tensors
  else {
    std::cout << "running tensor analysis on " << argv[2] << std::endl;

    cv::Mat left_image, center_image, right_image;
    cv::FileStorage left(argv[1], cv::FileStorage::READ);
    cv::FileStorage cent(argv[2], cv::FileStorage::READ);
    cv::FileStorage righ(argv[3], cv::FileStorage::READ);
    left["gradient"] >> left_image;
    cent["gradient"] >> center_image;
    righ["gradient"] >> right_image;


    // you monster
    StructureTensor**** st_volume = new StructureTensor***[3];
    for (int i = 0; i < 3; ++i) {
      st_volume[i] = new StructureTensor**[center_image.rows];
      for (int j = 0; j < center_image.rows; ++j) {
        st_volume[i][j] = new StructureTensor*[center_image.cols];
      }
    }

    // put structure tensors in a volume for easy access
    for (int i = 0; i < center_image.rows; ++i) {
      for (int j = 0; j < center_image.cols; ++j) {
        Gradient *l, *r, *c;
        l = left_image.ptr<Gradient>(i,j);
        c = center_image.ptr<Gradient>(i,j);
        r = right_image.ptr<Gradient>(i,j);
        st_volume[0][i][j] = gradient_to_tensor(*l);
        st_volume[1][i][j] = gradient_to_tensor(*c);
        st_volume[2][i][j] = gradient_to_tensor(*r);
      }
    }

    // average tensors of interest with their neighbors
    StructureTensor*** average = new StructureTensor**[center_image.rows];
    for (int i = 0; i < center_image.rows; ++i) {
      average[i] = new StructureTensor*[center_image.cols];
      for (int j = 0; j <center_image.cols; j++) {
        average[i][j] = new StructureTensor
          (0, 0, 0,
           0, 0, 0,
           0, 0, 0);
      }
    }
    for (int i = 1; i < center_image.rows-1; ++i) { // edges are skipped
      for (int j = 1; j < center_image.cols-1; ++j) {
        *average[i][j] =
          *st_volume[0][  i  ][  j  ] +
          *st_volume[1][  i  ][  j  ] +
          *st_volume[2][  i  ][  j  ] +
          *st_volume[1][i + 1][  j  ] +
          *st_volume[1][i - 1][  j  ] +
          *st_volume[1][  i  ][j + 1] +
          *st_volume[1][  i  ][j - 1];
        *average[i][j] = (1.0/7.0) * *average[i][j];
      }
    }

    // run analysis on averaged tensors
    pcl::PointCloud<pcl::PointXYZRGBNormal> cloud;
    for (int i = 0; i < center_image.rows; ++i) {
      for (int j = 0; j < center_image.cols; ++j) {
        std::pair<int,double> eigen_data;
        EigenValues eigen_values;
        EigenVectors eigen_vectors;

        eigen(*average[i][j], eigen_values, eigen_vectors);
        eigen_data = scan_eigenvalues(eigen_values);

        pcl::PointXYZRGBNormal point;
<<<<<<< HEAD
        uchar c = intensity.at<uchar>(i,j);
        uint32_t color =
          (uint32_t)c |
          (uint32_t)c << 8 |
          (uint32_t)c << 16;
        point.rgb = *reinterpret_cast<float*>(&color);
		// point.xyz <=> image.index/col/row
        point.x = atoi(argv[4]);
=======
        cv::Matx<double, 1, DIMENSION> normal_vector = eigen_vectors.row(eigen_data.first);
        // texturing is going to happen later so the field
        // will be for the difference of the two highest eigenvalues
        point.rgb = eigen_data.second;
        point.x = i;
>>>>>>> 8f3ca9b7
        point.y = j;
        point.z = i;

<<<<<<< HEAD
        eigen(*average[i][j], eigen_values, eigen_vectors);
        index = scan_eigenvalues(eigen_values);

        if (index != -1) {
          cv::Matx<double, 1, DIMENSION> normal_vector = eigen_vectors.row(index);
          cv::Matx<double, 1, DIMENSION> gravity;
          gravity(X_COMPONENT) = 0;
          gravity(Y_COMPONENT) = 0;
          gravity(Z_COMPONENT) = 1;

          // project gravity onto the plane defined by each normal
          normal_vector = gravity - (gravity.dot(normal_vector)) / (normal_vector.dot(normal_vector)) * normal_vector;

		  // normal_vector.xyz <=> image.col/row/index
          point.normal[0] = normal_vector( Z_COMPONENT );
          point.normal[1] = normal_vector( X_COMPONENT );
          point.normal[2] = normal_vector( Y_COMPONENT );

        } else {
          point.normal[0] = 0;
          point.normal[1] = 0;
          point.normal[2] = 0;
        }
=======
        ////////////////////////////////////////////////////////////////////////////////
        // project gravity onto the plane defined by each normal
        // THIS SHOULD HAPPEN IN SIMULATION AND NOT HERE
        cv::Matx<double, 1, DIMENSION> gravity;
        gravity(X_COMPONENT) = 0;
        gravity(Y_COMPONENT) = 0;
        gravity(Z_COMPONENT) = 1;
        normal_vector = gravity - (gravity.dot(normal_vector)) / (normal_vector.dot(normal_vector)) * normal_vector;
        ////////////////////////////////////////////////////////////////////////////////

        point.normal[0] = normal_vector(X_COMPONENT);
        point.normal[1] = normal_vector(Y_COMPONENT);
        point.normal[2] = normal_vector(Z_COMPONENT);

>>>>>>> 8f3ca9b7
        cloud.push_back(point);
      }
    }

    // write images to disk
    char* cloud_level = (char*)malloc(32);
    sprintf(cloud_level, "%03d", atoi(argv[4]));
    pcl::io::savePCDFileASCII((std::string)"cloud"+ (std::string)cloud_level +".pcd", cloud);
  }

  exit(EXIT_SUCCESS);
}<|MERGE_RESOLUTION|>--- conflicted
+++ resolved
@@ -199,58 +199,26 @@
     pcl::PointCloud<pcl::PointXYZRGBNormal> cloud;
     for (int i = 0; i < center_image.rows; ++i) {
       for (int j = 0; j < center_image.cols; ++j) {
-        std::pair<int,double> eigen_data;
+
         EigenValues eigen_values;
         EigenVectors eigen_vectors;
-
         eigen(*average[i][j], eigen_values, eigen_vectors);
+
+        std::pair<int,double> eigen_data;
         eigen_data = scan_eigenvalues(eigen_values);
 
+        cv::Matx<double, 1, DIMENSION> normal_vector = eigen_vectors.row(eigen_data.first);
         pcl::PointXYZRGBNormal point;
-<<<<<<< HEAD
-        uchar c = intensity.at<uchar>(i,j);
-        uint32_t color =
-          (uint32_t)c |
-          (uint32_t)c << 8 |
-          (uint32_t)c << 16;
-        point.rgb = *reinterpret_cast<float*>(&color);
-		// point.xyz <=> image.index/col/row
-        point.x = atoi(argv[4]);
-=======
-        cv::Matx<double, 1, DIMENSION> normal_vector = eigen_vectors.row(eigen_data.first);
-        // texturing is going to happen later so the field
+
+        // texturing is going to happen later so the rgb field
         // will be for the difference of the two highest eigenvalues
         point.rgb = eigen_data.second;
-        point.x = i;
->>>>>>> 8f3ca9b7
+
+        // point.xyz <=> image.index/col/row
+        point.x = atoi(argv[4]);
         point.y = j;
         point.z = i;
 
-<<<<<<< HEAD
-        eigen(*average[i][j], eigen_values, eigen_vectors);
-        index = scan_eigenvalues(eigen_values);
-
-        if (index != -1) {
-          cv::Matx<double, 1, DIMENSION> normal_vector = eigen_vectors.row(index);
-          cv::Matx<double, 1, DIMENSION> gravity;
-          gravity(X_COMPONENT) = 0;
-          gravity(Y_COMPONENT) = 0;
-          gravity(Z_COMPONENT) = 1;
-
-          // project gravity onto the plane defined by each normal
-          normal_vector = gravity - (gravity.dot(normal_vector)) / (normal_vector.dot(normal_vector)) * normal_vector;
-
-		  // normal_vector.xyz <=> image.col/row/index
-          point.normal[0] = normal_vector( Z_COMPONENT );
-          point.normal[1] = normal_vector( X_COMPONENT );
-          point.normal[2] = normal_vector( Y_COMPONENT );
-
-        } else {
-          point.normal[0] = 0;
-          point.normal[1] = 0;
-          point.normal[2] = 0;
-        }
-=======
         ////////////////////////////////////////////////////////////////////////////////
         // project gravity onto the plane defined by each normal
         // THIS SHOULD HAPPEN IN SIMULATION AND NOT HERE
@@ -265,7 +233,6 @@
         point.normal[1] = normal_vector(Y_COMPONENT);
         point.normal[2] = normal_vector(Z_COMPONENT);
 
->>>>>>> 8f3ca9b7
         cloud.push_back(point);
       }
     }
