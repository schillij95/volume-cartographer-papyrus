#include <iostream>
#include <cmath>
#include <algorithm>

#include <opencv2/opencv.hpp>
#include <pcl/io/pcd_io.h>
#include <pcl/point_types.h>

// behavior defnines
#define BLUR_SIZE 3
#define THRESHOLD 5.06659e+05
#define DEPTH CV_64F
#define PIXEL_DEPTH CV_64FC3

// clarity defines
#define DIMENSION 3
#define X_COMPONENT 0
#define Y_COMPONENT 1
#define Z_COMPONENT 2

// convenience defines
#define KERNEL cv::Size(BLUR_SIZE,BLUR_SIZE)

// misc defines
#define ARROW_SCALE 1

// typedefs for clarity
typedef cv::Matx<double, DIMENSION, DIMENSION> StructureTensor;
typedef cv::Vec3d Gradient;
typedef cv::Vec3d Pixel;
typedef cv::Matx<double, DIMENSION, DIMENSION> EigenVectors;
typedef cv::Vec3d EigenValues;

// create a structure tensor out of a gradient vector
StructureTensor* gradient_to_tensor(Gradient g) {
  double Ix = g(0);
  double Iy = g(1);
  double Iz = g(2);
  return new StructureTensor
    (Ix*Ix, Ix*Iy, Ix*Iz,
     Ix*Iy, Iy*Iy, Iy*Iz,
     Ix*Iz, Iy*Iz, Iz*Iz);
}

// find and chomp maximum eigenvalue
std::pair<int,int> scan_eigenvalues(EigenValues e) {
  std::pair<int,double> result;

  e(0) = std::abs(e(0));
  e(1) = std::abs(e(1));
  e(2) = std::abs(e(2));

  double max = std::max(e(0), std::max(e(1), e(2)));
  if      (max == e(0)) { result.first = 0; }
  if      (max == e(1)) { result.first = 1; }
  if      (max == e(2)) { result.first = 2; }

  double a = std::abs(e(0) - e(1));
  double b = std::abs(e(1) - e(2));
  double c = std::abs(e(2) - e(0));
  result.second = std::max(a, std::max(b, c));

  return result;
}

// import scroll
// scroll.unwrap()
int main(int argc, char* argv[]) {

  if (argc != 6) {
    std::cout << "Usage: "
              << argv[0]
              << " Calulation_type leftimage centerimage rightimage output_file"
              << std::endl;
    exit(EXIT_FAILURE);
  }

  std::string calculation = argv[1];
  std::string input_file_left = argv[2];
  std::string input_file_center = argv[3];
  std::string input_file_right = argv[4];
  std::string output_file = argv[5];

  // create gradient images
  if (calculation == "Gradient") {
    std::cout << "creating gradient image of " << argv[2] << std::endl;

    // load images
    cv::Mat left_image = cv::imread(input_file_left);
    cv::Mat center_image = cv::imread(input_file_center);
    cv::Mat right_image = cv::imread(input_file_right);

    if (!left_image.data) { std::cout << argv[1] << " could not be read" << std::endl; exit(EXIT_FAILURE); }
    if (!center_image.data) { std::cout << argv[2] << " could not be read" << std::endl; exit(EXIT_FAILURE); }
    if (!right_image.data) { std::cout << argv[3] << " could not be read" << std::endl; exit(EXIT_FAILURE); }

    cv::Mat xyz_gradient = cv::Mat::zeros(center_image.size(), PIXEL_DEPTH);

    cvtColor(left_image, left_image, CV_BGR2GRAY);
    cvtColor(center_image, center_image, CV_BGR2GRAY);
    cvtColor(right_image, right_image, CV_BGR2GRAY);

    GaussianBlur(left_image, left_image, KERNEL, 0);
    GaussianBlur(center_image, center_image, KERNEL, 0);
    GaussianBlur(right_image, right_image, KERNEL, 0);

    equalizeHist(left_image, left_image);
    equalizeHist(center_image,center_image);
    equalizeHist(right_image, right_image);

    // calculate xy gradients
    cv::Mat x_gradient, y_gradient;
    Scharr(center_image, x_gradient, DEPTH, 1, 0);
    Scharr(center_image, y_gradient, DEPTH, 0, 1);

    // calculate z gradient
    cv::Mat z_gradient = cv::Mat(xyz_gradient.rows, xyz_gradient.cols, DEPTH);
    for (int i = 0; i < xyz_gradient.rows; ++i) {
      cv::Mat z_slice  = cv::Mat(3, center_image.cols, DEPTH);
      left_image.row(i).copyTo(z_slice.row(0));
      center_image.row(i).copyTo(z_slice.row(1));
      right_image.row(i).copyTo(z_slice.row(2));

      Scharr(z_slice, z_slice, DEPTH, 0, 1);
      z_slice.row(1).copyTo(z_gradient.row(i));
    }

    // combine gradients into single image
    for (int i = 0; i < xyz_gradient.rows; ++i) {
      for (int j = 0; j < xyz_gradient.cols; ++j) {
        Gradient* d = xyz_gradient.ptr<Gradient>(i, j);
        (*d)(0) = x_gradient.at<double>(i, j);
        (*d)(1)= y_gradient.at<double>(i, j);
        (*d)(2) = z_gradient.at<double>(i, j);
      }
    }

    cv::FileStorage fs(output_file, cv::FileStorage::WRITE);
    fs << "gradient" << xyz_gradient;
  }

  // construct and analyze structure tensors
  else {
    std::cout << "running tensor analysis on " << argv[2] << std::endl;

    cv::Mat left_image, center_image, right_image;
    cv::FileStorage left(input_file_left, cv::FileStorage::READ);
    cv::FileStorage cent(input_file_center, cv::FileStorage::READ);
    cv::FileStorage righ(input_file_right, cv::FileStorage::READ);
    left["gradient"] >> left_image;
    cent["gradient"] >> center_image;
    righ["gradient"] >> right_image;


    // you monster
    StructureTensor**** st_volume = new StructureTensor***[3];
    for (int i = 0; i < 3; ++i) {
      st_volume[i] = new StructureTensor**[center_image.rows];
      for (int j = 0; j < center_image.rows; ++j) {
        st_volume[i][j] = new StructureTensor*[center_image.cols];
      }
    }

    // put structure tensors in a volume for easy access
    for (int i = 0; i < center_image.rows; ++i) {
      for (int j = 0; j < center_image.cols; ++j) {
        Gradient *l, *r, *c;
        l = left_image.ptr<Gradient>(i,j);
        c = center_image.ptr<Gradient>(i,j);
        r = right_image.ptr<Gradient>(i,j);
        st_volume[0][i][j] = gradient_to_tensor(*l);
        st_volume[1][i][j] = gradient_to_tensor(*c);
        st_volume[2][i][j] = gradient_to_tensor(*r);
      }
    }

    // average tensors of interest with their neighbors
    StructureTensor*** average = new StructureTensor**[center_image.rows];
    for (int i = 0; i < center_image.rows; ++i) {
      average[i] = new StructureTensor*[center_image.cols];
      for (int j = 0; j <center_image.cols; j++) {
        average[i][j] = new StructureTensor
          (0, 0, 0,
           0, 0, 0,
           0, 0, 0);
      }
    }
    for (int i = 1; i < center_image.rows-1; ++i) { // edges are skipped
      for (int j = 1; j < center_image.cols-1; ++j) {
        *average[i][j] =
          *st_volume[0][  i  ][  j  ] +
          *st_volume[1][  i  ][  j  ] +
          *st_volume[2][  i  ][  j  ] +
          *st_volume[1][i + 1][  j  ] +
          *st_volume[1][i - 1][  j  ] +
          *st_volume[1][  i  ][j + 1] +
          *st_volume[1][  i  ][j - 1];
        *average[i][j] = (1.0/7.0) * *average[i][j];
      }
    }

    // run analysis on averaged tensors
    pcl::PointCloud<pcl::PointXYZRGBNormal> cloud;
    for (int i = 0; i < center_image.rows; ++i) {
      for (int j = 0; j < center_image.cols; ++j) {

        EigenValues eigen_values;
        EigenVectors eigen_vectors;
        eigen(*average[i][j], eigen_values, eigen_vectors);

        std::pair<int,double> eigen_data;
        eigen_data = scan_eigenvalues(eigen_values);

        cv::Matx<double, 1, DIMENSION> normal_vector = eigen_vectors.row(eigen_data.first);
        pcl::PointXYZRGBNormal point;

        // texturing is going to happen later so the rgb field
        // will be for the difference of the two highest eigenvalues
        point.rgb = eigen_data.second;

        // point.xyz <=> image.index/col/row
        point.x = atoi(argv[4]);
        point.y = j;
        point.z = i;

        ////////////////////////////////////////////////////////////////////////////////
        // project gravity onto the plane defined by each normal
        // THIS SHOULD HAPPEN IN SIMULATION AND NOT HERE
        cv::Matx<double, 1, DIMENSION> gravity;
        gravity(X_COMPONENT) = 0;
        gravity(Y_COMPONENT) = 0;
        gravity(Z_COMPONENT) = 1;
        normal_vector = gravity - (gravity.dot(normal_vector)) / (normal_vector.dot(normal_vector)) * normal_vector;
        ////////////////////////////////////////////////////////////////////////////////

<<<<<<< HEAD
        point.normal[0] = normal_vector(X_COMPONENT);
        point.normal[1] = normal_vector(Y_COMPONENT);
        point.normal[2] = normal_vector(Z_COMPONENT);
=======
        point.normal[0] = normal_vector(Z_COMPONENT);
        point.normal[1] = normal_vector(X_COMPONENT);
        point.normal[2] = normal_vector(Y_COMPONENT);
>>>>>>> 557c3f19

        cloud.push_back(point);
      }
    }

    // write images to disk
    pcl::io::savePCDFileASCII(output_file, cloud);
  }

  exit(EXIT_SUCCESS);
}<|MERGE_RESOLUTION|>--- conflicted
+++ resolved
@@ -233,15 +233,9 @@
         normal_vector = gravity - (gravity.dot(normal_vector)) / (normal_vector.dot(normal_vector)) * normal_vector;
         ////////////////////////////////////////////////////////////////////////////////
 
-<<<<<<< HEAD
-        point.normal[0] = normal_vector(X_COMPONENT);
-        point.normal[1] = normal_vector(Y_COMPONENT);
-        point.normal[2] = normal_vector(Z_COMPONENT);
-=======
         point.normal[0] = normal_vector(Z_COMPONENT);
         point.normal[1] = normal_vector(X_COMPONENT);
         point.normal[2] = normal_vector(Y_COMPONENT);
->>>>>>> 557c3f19
 
         cloud.push_back(point);
       }
