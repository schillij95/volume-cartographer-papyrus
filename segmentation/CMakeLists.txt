--- conflicted
+++ resolved
@@ -24,15 +24,11 @@
         $<BUILD_INTERFACE:${CMAKE_CURRENT_SOURCE_DIR}/include>
         $<INSTALL_INTERFACE:${include_install_dir}>
 )
-<<<<<<< HEAD
-target_link_libraries(vc_segmentation
-=======
 target_compile_options(${target}
 	PUBLIC
 		-Wno-c++11-narrowing
 )
 target_link_libraries(${target}
->>>>>>> cb7d55f7
     PUBLIC
         ${deps}
 )
