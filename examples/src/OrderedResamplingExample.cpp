--- conflicted
+++ resolved
@@ -12,12 +12,7 @@
 
 int main()
 {
-<<<<<<< HEAD
-
     volcart::io::OBJWriter writer;
-=======
-    volcart::io::objWriter writer;
->>>>>>> ecfb027c
 
     volcart::shapes::Plane plane(10, 10);
     int width = plane.orderedWidth();
@@ -43,4 +38,4 @@
     writer.write();
 
     return EXIT_SUCCESS;
-}  // main+}