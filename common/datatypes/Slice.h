#pragma once

#ifndef VC_RESLICE_H
#define VC_RESLICE_H

#include <opencv2/core/core.hpp>

// A simple wrapper around a cv::Mat of data sliced from the volume at an
// arbitrary x and y vector and an origin point.
class Slice
{
public:
    Slice(cv::Mat, cv::Vec3d, cv::Vec3d, cv::Vec3d);

<<<<<<< HEAD
    cv::Vec3d sliceToVoxelCoord(const cv::Point) const;
=======
    template <typename T>
    cv::Vec3d sliceToVoxelCoord(const cv::Point_<T> resliceCoord) const
    {
        return origin_ + (resliceCoord.x * xvec_ + resliceCoord.y * yvec_);
    }
>>>>>>> 68abc0a2

    const cv::Mat& sliceData() const { return sliceData_; }
    cv::Mat draw() const;

private:
    cv::Mat sliceData_;
    cv::Vec3d origin_;
    cv::Vec3d xvec_;
    cv::Vec3d yvec_;
};

#endif  // VC_RESLICE_H<|MERGE_RESOLUTION|>--- conflicted
+++ resolved
@@ -12,15 +12,11 @@
 public:
     Slice(cv::Mat, cv::Vec3d, cv::Vec3d, cv::Vec3d);
 
-<<<<<<< HEAD
-    cv::Vec3d sliceToVoxelCoord(const cv::Point) const;
-=======
     template <typename T>
     cv::Vec3d sliceToVoxelCoord(const cv::Point_<T> resliceCoord) const
     {
         return origin_ + (resliceCoord.x * xvec_ + resliceCoord.y * yvec_);
     }
->>>>>>> 68abc0a2
 
     const cv::Mat& sliceData() const { return sliceData_; }
     cv::Mat draw() const;
