--- conflicted
+++ resolved
@@ -14,13 +14,8 @@
 
     cv::Vec3d sliceToVoxelCoord(const cv::Point) const;
 
-<<<<<<< HEAD
-    const cv::Mat sliceData() const { return sliceData_; }
+    const cv::Mat& sliceData() const { return sliceData_; }
     cv::Mat draw() const;
-=======
-    const cv::Mat& sliceData() const { return sliceData_; }
-    void draw() const;
->>>>>>> 9e7b7865
 
 private:
     cv::Mat sliceData_;
