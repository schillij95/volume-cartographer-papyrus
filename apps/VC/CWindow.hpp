--- conflicted
+++ resolved
@@ -19,15 +19,12 @@
 
 #include "vc/core/types/VolumePkg.hpp"
 #include "vc/segmentation/ChainSegmentationAlgorithm.hpp"
-<<<<<<< HEAD
 
 #include <thread>
 #include <condition_variable>
 #include <atomic>
 #include <SDL2/SDL.h>
 #include <cmath>
-=======
->>>>>>> d7dba921
 
 // Volpkg version required by this app
 static constexpr int VOLPKG_SUPPORTED_VERSION = 6;
@@ -67,7 +64,6 @@
         bool fIncludeMiddle;
         int targetIndex;
         // Optical Flow Segmentation Parameters
-<<<<<<< HEAD
         bool purge_cache;
         int cache_slices;
         int smoothen_by_brightness;
@@ -79,12 +75,6 @@
         int edge_bounce_distance;
         int backwards_smoothnes_interpolation_window;
         int backwards_length;
-=======
-        std::uint8_t ofsSmoothBrightnessThreshold{180};
-        std::uint8_t ofsOutsideThreshold{80};
-        std::uint8_t ofsPixelThreshold{80};
-        std::uint32_t ofsDisplacementThreshold{10};
->>>>>>> d7dba921
     };
 
     using Segmenter = volcart::segmentation::ChainSegmentationAlgorithm;
