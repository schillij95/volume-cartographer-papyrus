--- conflicted
+++ resolved
@@ -4,13 +4,9 @@
 
 #include <vector>
 
-<<<<<<< HEAD
+#include <opencv2/core.hpp>
+
 #include "MathUtils.h"
-=======
-#include <opencv2/core.hpp>
->>>>>>> 25e6e3d0
-
-#include "mathUtils.h"
 
 namespace ChaoVis
 {
