// CWindow.cpp
// Chao Du 2014 Dec
#include "CWindow.h"

#include "HBase.h"

#include <QtCore>
#include <QtWidgets>

#include "CVolumeViewerWithCurve.h"
#include "volumepkg.h"

#include "UDataManipulateUtils.h"

#define _DEBUG

using namespace ChaoVis;

// Constructor
CWindow::CWindow(void)
    : fVpkg(NULL)
    , fPathOnSliceIndex(0)
    , fVolumeViewerWidget(NULL)
    , fPathListWidget(NULL)
    , fPenTool(NULL)
    , fSegTool(NULL)
    , fWindowState(EWindowState::WindowStateIdle)
    , fSegmentationId("")
    , fMinSegIndex(VOLPKG_SLICE_MIN_INDEX)
    , fMaxSegIndex(VOLPKG_SLICE_MIN_INDEX)
{
    ui.setupUi(this);

    fVpkgChanged = false;

    // default parameters for segmentation method
    // REVISIT - refactor me
    fSegParams.fAlpha = 1.0 / 3.0;
    fSegParams.fBeta = 1.0 / 3.0;
    fSegParams.fDelta = 1.0 / 3.0;
    fSegParams.fK1 = 0.5;
    fSegParams.fK2 = 0.5;
    fSegParams.fIncludeMiddle = false;
    fSegParams.fNumIters = 15;
    fSegParams.fPeakDistanceWeight = 50;
    fSegParams.fWindowWidth = 5;
    fSegParams.fEndOffset = 5;

    // create UI widgets
    CreateWidgets();

    // create menu
    CreateActions();
    CreateMenus();

    OpenSlice();
    UpdateView();

    update();
}

// Constructor with QRect windowSize
CWindow::CWindow(QRect windowSize)
    : fVpkg(NULL)
    , fPathOnSliceIndex(0)
    , fVolumeViewerWidget(NULL)
    , fPathListWidget(NULL)
    , fPenTool(NULL)
    , fSegTool(NULL)
    , fWindowState(EWindowState::WindowStateIdle)
    , fSegmentationId("")
    , fMinSegIndex(VOLPKG_SLICE_MIN_INDEX)
    , fMaxSegIndex(VOLPKG_SLICE_MIN_INDEX)
{
    ui.setupUi(this);

    fVpkgChanged = false;

    int height = windowSize.height();
    int width = windowSize.width();

    // MIN DIMENSIONS
    window()->setMinimumHeight(height / 2);
    window()->setMinimumWidth(width / 2);
    // MAX DIMENSIONS
    window()->setMaximumHeight(height);
    window()->setMaximumWidth(width);

    // default parameters for segmentation method
    // REVISIT - refactor me
    fSegParams.fAlpha = 1.0 / 3.0;
    fSegParams.fBeta = 1.0 / 3.0;
    fSegParams.fDelta = 1.0 / 3.0;
    fSegParams.fK1 = 0.5;
    fSegParams.fK2 = 0.5;
    fSegParams.fIncludeMiddle = false;
    fSegParams.fNumIters = 15;
    fSegParams.fPeakDistanceWeight = 50;
    fSegParams.fWindowWidth = 5;
    fSegParams.fEndOffset = 5;

    // create UI widgets
    CreateWidgets();

    // create menu
    CreateActions();
    CreateMenus();

    OpenSlice();
    UpdateView();

    update();
}

// Destructor
CWindow::~CWindow(void) { deleteNULL(fVpkg); }

// Handle mouse press event
void CWindow::mousePressEvent(QMouseEvent *nEvent) {}

// Handle key press event
void CWindow::keyPressEvent(QKeyEvent *event)
{
    if (event->key() == Qt::Key_Escape) {
        // REVISIT - should prompt warning before exit
        close();
    } else {
        // REVISIT - dispatch key press event
    }
}

// Create widgets
void CWindow::CreateWidgets(void)
{
    // add volume viewer
    QWidget *aTabSegment = this->findChild<QWidget *>("tabSegment");
    assert(aTabSegment != NULL);

    fVolumeViewerWidget = new CVolumeViewerWithCurve();

    QVBoxLayout *aWidgetLayout = new QVBoxLayout;
    aWidgetLayout->addWidget(fVolumeViewerWidget);

    aTabSegment->setLayout(aWidgetLayout);

    // pass the reference of the curve to the widget
    fVolumeViewerWidget->SetSplineCurve(fSplineCurve);
    fVolumeViewerWidget->SetIntersectionCurve(fIntersectionCurve);

    connect(fVolumeViewerWidget, SIGNAL(SendSignalOnNextClicked()), this,
            SLOT(OnLoadNextSlice()));
    connect(fVolumeViewerWidget, SIGNAL(SendSignalOnPrevClicked()), this,
            SLOT(OnLoadPrevSlice()));
    connect(fVolumeViewerWidget, SIGNAL(SendSignalOnLoadAnyImage(int)), this,
            SLOT(OnLoadAnySlice(int)));
    connect(fVolumeViewerWidget, SIGNAL(SendSignalPathChanged()), this,
            SLOT(OnPathChanged()));

    // new path button
    QPushButton *aBtnNewPath = this->findChild<QPushButton *>("btnNewPath");
    QPushButton *aBtnRemovePath =
        this->findChild<QPushButton *>("btnRemovePath");
    aBtnRemovePath->setEnabled(
        false);  // Currently no methods from removing paths
    connect(aBtnNewPath, SIGNAL(clicked()), this, SLOT(OnNewPathClicked()));

    // pen tool and edit tool
    fPenTool = this->findChild<QPushButton *>("btnPenTool");
    fSegTool = this->findChild<QPushButton *>("btnSegTool");
    connect(fPenTool, SIGNAL(clicked()), this, SLOT(TogglePenTool()));
    connect(fSegTool, SIGNAL(clicked()), this, SLOT(ToggleSegmentationTool()));

    // list of paths
    fPathListWidget = this->findChild<QListWidget *>("lstPaths");
    connect(fPathListWidget, SIGNAL(itemClicked(QListWidgetItem *)), this,
            SLOT(OnPathItemClicked(QListWidgetItem *)));

    // segmentation methods
    QComboBox *aSegMethodsComboBox =
        this->findChild<QComboBox *>("cmbSegMethods");
    aSegMethodsComboBox->addItem(tr("Local Reslice Particle Simulation"));

    fEdtAlpha = this->findChild<QLineEdit *>("edtAlphaVal");
    fEdtBeta = this->findChild<QLineEdit *>("edtBetaVal");
    fEdtDelta = this->findChild<QLineEdit *>("edtDeltaVal");
    fEdtK1 = this->findChild<QLineEdit *>("edtK1Val");
    fEdtK2 = this->findChild<QLineEdit *>("edtK2Val");
    fEdtDistanceWeight = this->findChild<QLineEdit *>("edtDistanceWeightVal");
    fEdtWindowWidth = this->findChild<QLineEdit *>("edtWindowWidthVal");
    fOptIncludeMiddle = this->findChild<QCheckBox *>("includeMiddleOpt");
    connect(fEdtAlpha, SIGNAL( editingFinished() ), this, SLOT( OnEdtAlphaValChange() ));
    connect(fEdtBeta,  SIGNAL( editingFinished() ), this, SLOT( OnEdtBetaValChange() ));
    connect(fEdtDelta, SIGNAL( editingFinished() ), this, SLOT( OnEdtDeltaValChange() ));
    connect(fEdtK1,    SIGNAL( editingFinished() ), this, SLOT( OnEdtK1ValChange() ));
    connect(fEdtK2,    SIGNAL( editingFinished() ), this, SLOT( OnEdtK2ValChange() ));
    connect(fEdtDistanceWeight, SIGNAL( editingFinished() ), this, SLOT( OnEdtDistanceWeightChange() ));
    connect(fEdtWindowWidth,    SIGNAL( editingFinished() ), this, SLOT( OnEdtWindowWidthChange() ));
    connect(fOptIncludeMiddle,  SIGNAL( clicked(bool) ), this, SLOT( OnOptIncludeMiddleClicked(bool) ));

    fEdtStartIndex = this->findChild<QLineEdit *>("edtStartingSliceVal");
    fEdtEndIndex = this->findChild<QLineEdit *>("edtEndingSliceVal");
    connect(fEdtStartIndex,     SIGNAL( textEdited(QString) ), this, SLOT( OnEdtStartingSliceValChange(QString)));
    connect(fEdtEndIndex,       SIGNAL( editingFinished() ), this, SLOT( OnEdtEndingSliceValChange() ));

    // start segmentation button
    QPushButton *aBtnStartSeg = this->findChild<QPushButton *>("btnStartSeg");
    connect(aBtnStartSeg, SIGNAL(clicked()), this,
            SLOT(OnBtnStartSegClicked()));

    // Impact Range slider
<<<<<<< HEAD
    QSlider *fEdtImpactRange = this->findChild<QSlider *>("sldImpactRange");
    connect(fEdtImpactRange, SIGNAL(valueChanged(int)), this,
            SLOT(OnEdtImpactRange(int)));
=======
    QSlider *fEdtImpactRange = this->findChild< QSlider * >( "sldImpactRange" );
    connect( fEdtImpactRange, SIGNAL( valueChanged(int) ), this, SLOT( OnEdtImpactRange( int ) ) );
>>>>>>> 4ee68da5
    fLabImpactRange = this->findChild<QLabel *>("labImpactRange");
    fLabImpactRange->setText( QString::number(fEdtImpactRange->value()) );

    // Setup the status bar
    statusBar = this->findChild<QStatusBar *>("statusBar");
}

// Create menus
void CWindow::CreateMenus(void)
{
    fFileMenu = new QMenu(tr("&File"), this);
    fFileMenu->addAction(fOpenVolAct);
    fFileMenu->addAction(fSavePointCloudAct);
    fFileMenu->addSeparator();
    fFileMenu->addAction(fExitAct);

    fHelpMenu = new QMenu(tr("&Help"), this);
    fHelpMenu->addAction(fAboutAct);

    menuBar()->addMenu(fFileMenu);
    menuBar()->addMenu(fHelpMenu);
}

// Create actions
void CWindow::CreateActions(void)
{
    fOpenVolAct = new QAction(tr("&Open volume..."), this);
    connect(fOpenVolAct, SIGNAL(triggered()), this, SLOT(Open()));
    fExitAct = new QAction(tr("E&xit..."), this);
    connect(fExitAct, SIGNAL(triggered()), this, SLOT(Close()));
    fAboutAct = new QAction(tr("&About..."), this);
    connect(fAboutAct, SIGNAL(triggered()), this, SLOT(About()));
    fSavePointCloudAct = new QAction(tr("&Save volume..."), this);
    connect(fSavePointCloudAct, SIGNAL(triggered()), this,
            SLOT(SavePointCloud()));
}

// Asks User to Save Data Prior to VC.app Exit
void CWindow::closeEvent(QCloseEvent *closing)
{
    if (SaveDialog() == SaveResponse::Continue) {
        closing->accept();
    } else {
        closing->ignore();
    }
}

void CWindow::setWidgetsEnabled(bool state)
{
    this->findChild<QGroupBox *>("grpVolManager")->setEnabled(state);
    this->findChild<QGroupBox *>("grpSeg")->setEnabled(state);
    this->findChild<QPushButton *>("btnSegTool")->setEnabled(state);
    this->findChild<QPushButton *>("btnPenTool")->setEnabled(state);
    this->findChild<QGroupBox *>("groupBox_4")->setEnabled(state);
    fVolumeViewerWidget->setButtonsEnabled(state);
}

bool CWindow::InitializeVolumePkg(const std::string &nVpkgPath)
{
    deleteNULL(fVpkg);

    try {
        fVpkg = new VolumePkg(nVpkgPath);
    } catch (...) {
        std::cerr << "VC::Error: Volume package failed to initialize."
                  << std::endl;
    }

    fVpkgChanged = false;

    if (fVpkg == NULL) {
        std::cerr
            << "VC::Error: Cannot open volume package at specified location: "
            << nVpkgPath << std::endl;
        QMessageBox::warning(
            this, "Error",
            "Volume package failed to load. Package might be corrupt.");
        return false;
    }

    return true;
}

CWindow::SaveResponse CWindow::SaveDialog(void)
{
    // Return if nothing has changed
    if (!fVpkgChanged)
        return SaveResponse::Continue;

    QMessageBox::StandardButton response = QMessageBox::question(
        this, "Save changes?",
        tr("Changes will be lost! Save volume package before continuing?\n"),
        QMessageBox::Save | QMessageBox::Discard | QMessageBox::Cancel);
    switch (response) {
    case QMessageBox::Save:
        SavePointCloud();
        return SaveResponse::Continue;
    case QMessageBox::Discard:
        fVpkgChanged = false;
        return SaveResponse::Continue;
    case QMessageBox::Cancel:
        return SaveResponse::Cancelled;
    default:
        return SaveResponse::Cancelled;  // should never be reached
    }
}

// Update the widgets
void CWindow::UpdateView(void)
{
    if (fVpkg == NULL) {
        setWidgetsEnabled(false);  // Disable Widgets for User
        this->findChild<QLabel *>("lblVpkgName")
            ->setText("No Volume Package Loaded");
        return;
    }

    setWidgetsEnabled(true);  // Enable Widgets for User

    // show volume package name
    this->findChild<QLabel *>("lblVpkgName")
        ->setText(QString(fVpkg->getPkgName().c_str()));

    // set widget accessibility properly based on the states: is drawing? is
    // editing?
    fEdtAlpha->setText(QString("%1").arg(fSegParams.fAlpha));
    fEdtBeta->setText(QString("%1").arg(fSegParams.fBeta));
    fEdtDelta->setText(QString("%1").arg(fSegParams.fDelta));
    fEdtK1->setText(QString("%1").arg(fSegParams.fK1));
    fEdtK2->setText(QString("%1").arg(fSegParams.fK2));
    fEdtDistanceWeight->setText(
        QString("%1").arg(fSegParams.fPeakDistanceWeight));
    fEdtWindowWidth->setText(QString("%1").arg(fSegParams.fWindowWidth));
    fEdtStartIndex->setText(QString("%1").arg(fPathOnSliceIndex));

    if (fSegParams.fEndOffset + fPathOnSliceIndex >= fVpkg->getNumberOfSlices())
        fSegParams.fEndOffset =
            (fVpkg->getNumberOfSlices() - 1) - fPathOnSliceIndex;
    fEdtEndIndex->setText(QString("%1").arg(
        fSegParams.fEndOffset + fPathOnSliceIndex));  // offset + starting index

    if (fIntersectionCurve.GetPointsNum() == 0) {  // no points in current slice
        fSegTool->setEnabled(false);
    } else {
        fSegTool->setEnabled(true);
    }

    if (fSegmentationId.length() != 0 &&    // segmentation selected
        fMasterCloud.points.size() == 0) {  // current cloud is empty
        fPenTool->setEnabled(true);
    } else {
        fPenTool->setEnabled(false);
    }

    // REVISIT - these two states should be mutually exclusive, we guarantee
    // this when we toggle the button, BUGGY!
    if (fWindowState == EWindowState::WindowStateIdle) {
        fVolumeViewerWidget->SetViewState(
            CVolumeViewerWithCurve::EViewState::ViewStateIdle);
        this->findChild<QGroupBox *>("grpVolManager")->setEnabled(true);
        this->findChild<QGroupBox *>("grpSeg")->setEnabled(false);
    } else if (fWindowState == EWindowState::WindowStateDrawPath) {
        fVolumeViewerWidget->SetViewState(
            CVolumeViewerWithCurve::EViewState::ViewStateDraw);
        this->findChild<QGroupBox *>("grpVolManager")->setEnabled(false);
        this->findChild<QGroupBox *>("grpSeg")->setEnabled(false);
    } else if (fWindowState == EWindowState::WindowStateSegmentation) {
        fVolumeViewerWidget->SetViewState(
            CVolumeViewerWithCurve::EViewState::ViewStateEdit);
        this->findChild<QGroupBox *>("grpVolManager")->setEnabled(false);
        this->findChild<QGroupBox *>("grpSeg")->setEnabled(
            true);  // segmentation can be done only when seg tool is selected
    } else {
        // something else
    }

    fEdtStartIndex->setEnabled(
        false);  // starting slice is always the current slice
    // fEdtSampleDist->setEnabled( false ); // currently we cannot let the user
    // change the sample distance

    fVolumeViewerWidget->UpdateView();

    update();
}

// Activate a specific segmentation by ID
void CWindow::ChangePathItem(std::string segID)
{
    statusBar->clearMessage();

    // Close the current segmentation
    ResetPointCloud();

    // Activate requested segmentation
    fSegmentationId = segID;
    fVpkg->setActiveSegmentation(fSegmentationId);

    // load proper point cloud
    fMasterCloud = *fVpkg->openCloud();
    SetUpCurves();

    // Move us to the lowest slice index for the cloud
    fPathOnSliceIndex = fMinSegIndex;
    OpenSlice();
    SetCurrentCurve(fPathOnSliceIndex);

    UpdateView();
}

// Split fMasterCloud into fUpperCloud and fLowerCloud
void CWindow::SplitCloud(void)
{
    int aTotalNumOfImmutablePts =
        fMasterCloud.width * (fPathOnSliceIndex - fMinSegIndex);
    for (int i = 0; i < aTotalNumOfImmutablePts; ++i) {
        fUpperPart.push_back(fMasterCloud.points[i]);
    }
    // resize so the parts can be concatenated
    fUpperPart.width = fMasterCloud.width;
    fUpperPart.height = fUpperPart.points.size() / fUpperPart.width;
    fUpperPart.points.resize(fUpperPart.width * fUpperPart.height);

    // lower part, the starting slice
    for (int i = 0; i < fMasterCloud.width; ++i) {
        if (fMasterCloud.points[i + aTotalNumOfImmutablePts].z != -1)
            fLowerPart.push_back(
                fMasterCloud.points[i + aTotalNumOfImmutablePts]);
    }

    if (fLowerPart.width != fMasterCloud.width) {
        QMessageBox::information(this, tr("Error"),
                                 tr("Starting chain length has null points. "
                                    "Try segmenting from an earlier slice."));
        CleanupSegmentation();
        return;
    }
}

// Do segmentation given the starting point cloud
void CWindow::DoSegmentation(void)
{
    statusBar->clearMessage();

    // REVISIT - do we need to get the latest value from the widgets since we
    // constantly get the values?
    if (!SetUpSegParams()) {
        QMessageBox::information(this, tr("Info"),
                                 tr("Invalid parameter for segmentation"));
        return;
    }

    // 2) do segmentation from the starting slice
    // how to create pcl::PointCloud::Ptr from a pcl::PointCloud?
    // stackoverflow.com/questions/10644429/create-a-pclpointcloudptr-from-a-pclpointcloud
    volcart::segmentation::LocalResliceSegmentation segmenter(*fVpkg);
    fLowerPart = segmenter.segmentPath(
        pcl::PointCloud<pcl::PointXYZRGB>::Ptr(
            new pcl::PointCloud<pcl::PointXYZRGB>(fLowerPart)),
        fEdtStartIndex->text().toInt(), fEdtEndIndex->text().toInt() - 1,
        fSegParams.fNumIters, 1, fSegParams.fAlpha, fSegParams.fK1,
        fSegParams.fK2, fSegParams.fBeta, fSegParams.fDelta,
        fSegParams.fPeakDistanceWeight, fSegParams.fIncludeMiddle, false,
        false);

    // 3) concatenate the two parts to form the complete point cloud
    fMasterCloud = fUpperPart + fLowerPart;
    fMasterCloud.width = fUpperPart.width;
    fMasterCloud.height = fMasterCloud.size() / fMasterCloud.width;

    statusBar->showMessage(tr("Segmentation complete"));
    fVpkgChanged = true;
}

void CWindow::CleanupSegmentation(void)
{
    fUpperPart.clear();
    fLowerPart.clear();
    fSegTool->setChecked(false);
    fWindowState = EWindowState::WindowStateIdle;
    SetUpCurves();
    OpenSlice();
    SetCurrentCurve(fPathOnSliceIndex);
}

// Set up the parameters for doing segmentation
bool CWindow::SetUpSegParams(void)
{
    bool aIsOk;

    double alpha = fEdtAlpha->text().toDouble(&aIsOk);
    if (aIsOk) {
        fSegParams.fAlpha = alpha;
    } else {
        return false;
    }

    double beta = fEdtBeta->text().toDouble(&aIsOk);
    if (aIsOk) {
        fSegParams.fBeta = beta;
    } else {
        return false;
    }

    double delta = fEdtDelta->text().toDouble(&aIsOk);
    if (aIsOk) {
        fSegParams.fDelta = delta;
    } else {
        return false;
    }

    double k1 = fEdtK1->text().toDouble(&aIsOk);
    if (aIsOk) {
        fSegParams.fK1 = k1;
    } else {
        return false;
    }

    double k2 = fEdtK2->text().toDouble(&aIsOk);
    if (aIsOk) {
        fSegParams.fK2 = k2;
    } else {
        return false;
    }

    int aNewVal = fEdtDistanceWeight->text().toInt(&aIsOk);
    if (aIsOk) {
        fSegParams.fPeakDistanceWeight = aNewVal;
    } else {
        return false;
    }

    aNewVal = fEdtWindowWidth->text().toInt(&aIsOk);
    if (aIsOk) {
        fSegParams.fWindowWidth = aNewVal;
    } else {
        return false;
    }

    fSegParams.fIncludeMiddle = fOptIncludeMiddle->isChecked();

    // ending slice index
    aNewVal = fEdtEndIndex->text().toInt(&aIsOk);
    if (aIsOk && aNewVal >= fPathOnSliceIndex &&
        aNewVal < fVpkg->getNumberOfSlices()) {
        fSegParams.fEndOffset =
            aNewVal - fPathOnSliceIndex;  // difference between the starting
                                          // slice and ending slice
    } else {
        return false;
    }

    return true;
}

// Get the curves for all the slices
void CWindow::SetUpCurves(void)
{
    if (fVpkg == NULL || fMasterCloud.empty()) {
        statusBar->showMessage(tr("Selected point cloud is empty"));
        std::cerr << "VC::Warning: Point cloud for this segmentation is empty."
                  << std::endl;
        return;
    }
    fIntersections.clear();
    int minIndex, maxIndex;
    if (fMasterCloud.points.size() == 0) {
        minIndex = maxIndex = fPathOnSliceIndex;
    } else {
        pcl::PointXYZRGB min_p, max_p;
        pcl::getMinMax3D(fMasterCloud, min_p, max_p);
        minIndex = floor(fMasterCloud.points[0].z);
        maxIndex = floor(max_p.z);
    }
    void OnEdtAlphaValChange();

    fMinSegIndex = minIndex;
    fMaxSegIndex = maxIndex;

    // assign rows of particles to the curves
    for (int i = 0; i < fMasterCloud.height; ++i) {
        CXCurve aCurve;
        for (int j = 0; j < fMasterCloud.width; ++j) {
            int pointIndex = j + (i * fMasterCloud.width);
            aCurve.SetSliceIndex((int)floor(fMasterCloud.points[pointIndex].z));
            aCurve.InsertPoint(Vec2<float>(fMasterCloud.points[pointIndex].x,
                                           fMasterCloud.points[pointIndex].y));
        }
        fIntersections.push_back(aCurve);
    }
}

// Set the current curve
void CWindow::SetCurrentCurve(int nCurrentSliceIndex)
{
    int curveIndex = nCurrentSliceIndex - fMinSegIndex;
    if (curveIndex >= 0 && curveIndex < fIntersections.size() &&
        fIntersections.size() != 0) {
        fIntersectionCurve = fIntersections[curveIndex];
    } else {
        CXCurve emptyCurve;
        fIntersectionCurve = emptyCurve;
    }
}

// Open slice
void CWindow::OpenSlice(void)
{
    cv::Mat aImgMat;
    if (fVpkg != NULL) {
        aImgMat = fVpkg->volume().getSliceDataCopy(fPathOnSliceIndex);
        aImgMat.convertTo(aImgMat, CV_8UC3, 1.0 / 256.0);
        cvtColor(aImgMat, aImgMat, CV_GRAY2BGR);
    } else
        aImgMat = cv::Mat::zeros(10, 10, CV_8UC3);

    QImage aImgQImage;
    aImgQImage = Mat2QImage(aImgMat);
    fVolumeViewerWidget->SetImage(aImgQImage);
    fVolumeViewerWidget->SetImageIndex(fPathOnSliceIndex);
}

// Initialize path list
void CWindow::InitPathList(void)
{
    fPathListWidget->clear();
    if (fVpkg != NULL) {
        // show the existing paths
        for (size_t i = 0; i < fVpkg->getSegmentations().size(); ++i) {
            fPathListWidget->addItem(new QListWidgetItem(
                QString(fVpkg->getSegmentations()[i].c_str())));
        }
    }
}

// Update the Master cloud with the path we drew
void CWindow::SetPathPointCloud(void)
{
    // calculate the path and save that to aMasterCloud
    std::vector<cv::Vec2f> aSamplePts;
    fSplineCurve.GetSamplePoints(aSamplePts);

    pcl::PointXYZRGB point;
    pcl::PointCloud<pcl::PointXYZRGB> aPathCloud;
    for (size_t i = 0; i < aSamplePts.size(); ++i) {
        point.x = aSamplePts[i][0];
        point.y = aSamplePts[i][1];
        point.z = fPathOnSliceIndex;
        aPathCloud.push_back(point);
    }
    aPathCloud.width = aSamplePts.size();
    aPathCloud.height = 1;
    aPathCloud.resize(aPathCloud.width * aPathCloud.height);

    fMasterCloud = aPathCloud;
    fMinSegIndex = floor(fMasterCloud.points[0].z);
    fMaxSegIndex = fMinSegIndex;
}

// Open volume package
void CWindow::OpenVolume(void)
{
    QString aVpkgPath = QString("");
    aVpkgPath = QFileDialog::getExistingDirectory(
        this, tr("Open Directory"), QDir::homePath(),
        QFileDialog::ShowDirsOnly | QFileDialog::DontResolveSymlinks);
    // Dialog box cancelled
    if (aVpkgPath.length() == 0) {
        std::cerr << "VC::Message: Open volume package cancelled." << std::endl;
        return;
    }

    // Checks the Folder Path for .volpkg extension
    std::string extension = aVpkgPath.toStdString().substr(
        aVpkgPath.toStdString().length() - 7, aVpkgPath.toStdString().length());
    if (extension.compare(".volpkg") != 0) {
        QMessageBox::warning(
            this, tr("ERROR"),
            "The selected file is not of the correct type: \".volpkg\"");
        std::cerr << "VC::Error: Selected file: " << aVpkgPath.toStdString()
                  << " is of the wrong type." << std::endl;
        fVpkg = NULL;  // Is need for User Experience, clears screen.
        return;
    }

    // Open volume package
    if (!InitializeVolumePkg(aVpkgPath.toStdString() + "/")) {
        return;
    }

    // Check version number
    if (fVpkg->getVersion() < 2.0) {
        std::cerr << "VC::Error: Volume package is version "
                  << fVpkg->getVersion()
                  << " but this program requires a version >= 2.0."
                  << std::endl;
        QMessageBox::warning(
            this, tr("ERROR"),
            "Volume package is version " +
                QString::number(fVpkg->getVersion()) +
                " but this program requires a version >= 2.0.");
        fVpkg = NULL;
        return;
    }

    fVpkgPath = aVpkgPath;
    fPathOnSliceIndex = 0;
    fSegParams.fWindowWidth = std::ceil(fVpkg->getMaterialThickness() / fVpkg->getVoxelSize());
}

void CWindow::CloseVolume(void)
{
    fVpkg = NULL;
    fSegmentationId = "";
    ResetPointCloud();
    OpenSlice();
    InitPathList();
    UpdateView();
}

// Reset point cloud
void CWindow::ResetPointCloud(void)
{
    fMasterCloud.clear();
    fUpperPart.clear();
    fLowerPart.clear();
    fIntersections.clear();
    CXCurve emptyCurve;
    fIntersectionCurve = emptyCurve;
}

// Handle open request
void CWindow::Open(void)
{
    if (SaveDialog() == SaveResponse::Cancelled)
        return;

    CloseVolume();
    OpenVolume();
    OpenSlice();
    InitPathList();
    UpdateView();  // update the panel when volume package is loaded
}

// Close application
void CWindow::Close(void) { close(); }

// Pop up about dialog
void CWindow::About(void)
{
    // REVISIT - FILL ME HERE
    QMessageBox::information(this, tr("About Volume Cartographer"),
                             tr("Vis Center, University of Kentucky"));
}

// Save point cloud to path directory
void CWindow::SavePointCloud(void)
{
    if (fMasterCloud.size() == 0) {
        std::cerr << "VC::message: Empty point cloud. Nothing to save."
                  << std::endl;
        return;
    }

    // Try to save cloud to volpkg
    if (fVpkg->saveCloud(fMasterCloud) != EXIT_SUCCESS) {
        QMessageBox::warning(this, "Error",
                             "Failed to write cloud to volume package.");
        return;
    }

    // Only mesh if we have more than one iteration of segmentation
    if (fMasterCloud.height <= 1) {
        std::cerr << "VC::message: Cloud height <= 1. Nothing to mesh."
                  << std::endl;
    } else {
        if (fVpkg->saveMesh(pcl::PointCloud<pcl::PointXYZRGB>::Ptr(
                new pcl::PointCloud<pcl::PointXYZRGB>(fMasterCloud))) !=
            EXIT_SUCCESS) {
            QMessageBox::warning(this, "Error",
                                 "Failed to write mesh to volume package.");
            return;
        } else {
            std::cerr << "VC::message: Succesfully saved mesh." << std::endl;
        }
    }

    statusBar->showMessage(tr("Volume saved."), 5000);
    std::cerr << "VC::message: Volume saved." << std::endl;
    fVpkgChanged = false;
}

// Create new path
void CWindow::OnNewPathClicked(void)
{
    // Save if we need to
    if (SaveDialog() == SaveResponse::Cancelled)
        return;

    // Make a new segmentation in the volpkg
    std::string newSegmentationId = fVpkg->newSegmentation();

    // add new path to path list
    QListWidgetItem *aNewPath =
        new QListWidgetItem(QString(newSegmentationId.c_str()));
    fPathListWidget->addItem(aNewPath);

    // Make sure we stay on the current slice
    fMinSegIndex = fPathOnSliceIndex;

    // Activate the new item
    fPathListWidget->setCurrentItem(aNewPath);
    ChangePathItem(newSegmentationId);
}

// Handle path item click event
void CWindow::OnPathItemClicked(QListWidgetItem *nItem)
{
    if (SaveDialog() == SaveResponse::Cancelled) {
        // Update the list to show the previous selection
        QListWidgetItem *previous = fPathListWidget->findItems(
            QString(fSegmentationId.c_str()), Qt::MatchExactly)[0];
        fPathListWidget->setCurrentItem(previous);
        return;
    }

    ChangePathItem(nItem->text().toStdString());
}

// Toggle the status of the pen tool
void CWindow::TogglePenTool(void)
{
    if (fPenTool->isChecked()) {
        fWindowState = EWindowState::WindowStateDrawPath;

        // turn off edit tool
        fSegTool->setChecked(false);
    } else {
        fWindowState = EWindowState::WindowStateIdle;

        if (fSplineCurve.GetNumOfControlPoints() > 2) {
            SetPathPointCloud();  // finished drawing, set up path
            SavePointCloud();
            SetUpCurves();
            OpenSlice();
            SetCurrentCurve(fPathOnSliceIndex);
            fSplineCurve.Clear();
            fVolumeViewerWidget->ResetSplineCurve();
        }
    }

    UpdateView();
}

// Toggle the status of the segmentation tool
void CWindow::ToggleSegmentationTool(void)
{
    if (fSegTool->isChecked()) {
        fWindowState = EWindowState::WindowStateSegmentation;
        fUpperPart.clear();
        fLowerPart.clear();
        SplitCloud();

        // turn off edit tool
        fPenTool->setChecked(false);
    } else {
        CleanupSegmentation();
    }
    UpdateView();
}

// Handle gravity value change
void CWindow::OnEdtAlphaValChange()
{
    bool aIsOk;
    double aNewVal = fEdtAlpha->text().toDouble(&aIsOk);
    if (aIsOk) {
        if (aNewVal <= 0.0) {
            aNewVal = 0.0;
            fEdtAlpha->setText(QString::number(aNewVal));
        } else if (aNewVal > 1.0) {
            aNewVal = 1.0;
            fEdtAlpha->setText(QString::number(aNewVal));
        }
        fSegParams.fAlpha = aNewVal;
    }
}

void CWindow::OnEdtBetaValChange()
{
    bool aIsOk;
    double aNewVal = fEdtBeta->text().toDouble(&aIsOk);
    if (aIsOk) {
        if (aNewVal <= 0.0) {
            aNewVal = 0.0;
            fEdtBeta->setText(QString::number(aNewVal));
        } else if (aNewVal > 1.0) {
            aNewVal = 1.0;
            fEdtBeta->setText(QString::number(aNewVal));
        }
        fSegParams.fBeta = aNewVal;
    }
}

void CWindow::OnEdtDeltaValChange()
{
    bool aIsOk;
    double aNewVal = fEdtDelta->text().toDouble(&aIsOk);
    if (aIsOk) {
        if (aNewVal <= 0.0) {
            aNewVal = 0.0;
            fEdtDelta->setText(QString::number(aNewVal));
        } else if (aNewVal > 1.0) {
            aNewVal = 1.0;
            fEdtDelta->setText(QString::number(aNewVal));
        }
        fSegParams.fDelta = aNewVal;
    }
}

void CWindow::OnEdtK1ValChange()
{
    bool aIsOk;
    double aNewVal = fEdtK1->text().toDouble(&aIsOk);
    if (aIsOk) {
        if (aNewVal <= 0.0) {
            aNewVal = 0.0;
            fEdtK1->setText(QString::number(aNewVal));
        } else if (aNewVal > 1.0) {
            aNewVal = 1.0;
            fEdtK1->setText(QString::number(aNewVal));
        }
        fSegParams.fK1 = aNewVal;
    }
}

void CWindow::OnEdtK2ValChange()
{
    bool aIsOk;
    double aNewVal = fEdtK2->text().toDouble(&aIsOk);
    if (aIsOk) {
        if (aNewVal <= 0.0) {
            aNewVal = 0.0;
            fEdtK2->setText(QString::number(aNewVal));
        } else if (aNewVal > 1.0) {
            aNewVal = 1.0;
            fEdtK2->setText(QString::number(aNewVal));
        }
        fSegParams.fK2 = aNewVal;
    }
}

void CWindow::OnEdtDistanceWeightChange()
{
    bool aIsOk;
    int aNewVal = fEdtDistanceWeight->text().toInt(&aIsOk);
    if (aIsOk) {
        if (aNewVal > 100) {
            aNewVal = 100;
        } else if (aNewVal < 0) {
            aNewVal = 0;
        }
        fEdtDistanceWeight->setText(QString::number(aNewVal));
        fSegParams.fPeakDistanceWeight = aNewVal;
    }
}

void CWindow::OnEdtWindowWidthChange()
{
    bool aIsOk;
    int aNewVal = fEdtWindowWidth->text().toInt(&aIsOk);
    if (aIsOk) {
        if (aNewVal > 20) {
            aNewVal = 20;
        } else if (aNewVal < 1) {
            aNewVal = 1;
        }
        fEdtWindowWidth->setText(QString::number(aNewVal));
        fSegParams.fWindowWidth = aNewVal;
    }
}

void CWindow::OnOptIncludeMiddleClicked(bool clicked)
{
    fOptIncludeMiddle->setChecked(clicked);
    fSegParams.fIncludeMiddle = clicked;
}

/*
// Handle sample distance value change
void CWindow::OnEdtSampleDistValChange( QString nText )
{
    // REVISIT - the widget should be disabled and the change ignored for now
    bool aIsOk;
    int aNewVal = nText.toInt( &aIsOk );
    if ( aIsOk ) {
        fSegParams.fThreshold = aNewVal;
    }
}
*/

// Handle starting slice value change
void CWindow::OnEdtStartingSliceValChange(QString nText)
{
    // REVISIT - FILL ME HERE
    // REVISIT - should be equivalent to "set current slice", the same as
    // navigation through slices
}

// Handle ending slice value change
void CWindow::OnEdtEndingSliceValChange()
{
    // ending slice index
    bool aIsOk = false;
    int aNewVal = fEdtEndIndex->displayText().toInt(&aIsOk);
    if (aIsOk && aNewVal > fPathOnSliceIndex &&
        aNewVal < fVpkg->getNumberOfSlices()) {
        fSegParams.fEndOffset =
            aNewVal - fPathOnSliceIndex;  // difference between the starting
                                          // slice and ending slice
    } else {
        statusBar->showMessage(
            tr("ERROR: Selected slice is out of range of the volume!"), 10000);
        fEdtEndIndex->setText(
            QString::number(fPathOnSliceIndex + fSegParams.fEndOffset));
    }
}

// Handle start segmentation
void CWindow::OnBtnStartSegClicked(void)
{
    DoSegmentation();
    CleanupSegmentation();
    UpdateView();
}

// Handle start segmentation
void CWindow::OnEdtImpactRange(int nImpactRange)
{
<<<<<<< HEAD
    fVolumeViewerWidget->SetImpactRange(nImpactRange);
=======
    fVolumeViewerWidget->SetImpactRange( nImpactRange );
>>>>>>> 4ee68da5
    fLabImpactRange->setText( QString::number(nImpactRange) );
}

// Handle loading any slice
void CWindow::OnLoadAnySlice(int nSliceIndex)
{
    if (nSliceIndex >= 0 && nSliceIndex < fVpkg->getNumberOfSlices()) {
        fPathOnSliceIndex = nSliceIndex;
        OpenSlice();
        SetCurrentCurve(fPathOnSliceIndex);
        UpdateView();
    } else
        statusBar->showMessage(
            tr("ERROR: Selected slice is out of range of the volume!"), 10000);
}

// Handle loading the next slice
void CWindow::OnLoadNextSlice(void)
{
    if (fPathOnSliceIndex < fVpkg->getNumberOfSlices() - 1) {
        ++fPathOnSliceIndex;
        OpenSlice();
        SetCurrentCurve(fPathOnSliceIndex);
        UpdateView();
    } else
        statusBar->showMessage(tr("Already at the end of the volume!"), 10000);
}

// Handle loading the previous slice
void CWindow::OnLoadPrevSlice(void)
{
    if (fPathOnSliceIndex > 0) {
        --fPathOnSliceIndex;
        OpenSlice();
        SetCurrentCurve(fPathOnSliceIndex);
        UpdateView();
    } else
        statusBar->showMessage(tr("Already at the beginning of the volume!"),
                               10000);
}

// Handle path change event
void CWindow::OnPathChanged(void)
{
    if (fWindowState == EWindowState::WindowStateSegmentation) {
        // update current slice
        fLowerPart.clear();
        for (size_t i = 0; i < fIntersectionCurve.GetPointsNum(); ++i) {
            pcl::PointXYZRGB tempPt;
            tempPt.x = fIntersectionCurve.GetPoint(i)[0];
            tempPt.y = fIntersectionCurve.GetPoint(i)[1];
            tempPt.z = fPathOnSliceIndex;
            fLowerPart.push_back(tempPt);
        }
    }
}<|MERGE_RESOLUTION|>--- conflicted
+++ resolved
@@ -7,8 +7,8 @@
 #include <QtCore>
 #include <QtWidgets>
 
+#include "volumepkg.h"
 #include "CVolumeViewerWithCurve.h"
-#include "volumepkg.h"
 
 #include "UDataManipulateUtils.h"
 
@@ -208,14 +208,9 @@
             SLOT(OnBtnStartSegClicked()));
 
     // Impact Range slider
-<<<<<<< HEAD
     QSlider *fEdtImpactRange = this->findChild<QSlider *>("sldImpactRange");
     connect(fEdtImpactRange, SIGNAL(valueChanged(int)), this,
             SLOT(OnEdtImpactRange(int)));
-=======
-    QSlider *fEdtImpactRange = this->findChild< QSlider * >( "sldImpactRange" );
-    connect( fEdtImpactRange, SIGNAL( valueChanged(int) ), this, SLOT( OnEdtImpactRange( int ) ) );
->>>>>>> 4ee68da5
     fLabImpactRange = this->findChild<QLabel *>("labImpactRange");
     fLabImpactRange->setText( QString::number(fEdtImpactRange->value()) );
 
@@ -1055,11 +1050,7 @@
 // Handle start segmentation
 void CWindow::OnEdtImpactRange(int nImpactRange)
 {
-<<<<<<< HEAD
     fVolumeViewerWidget->SetImpactRange(nImpactRange);
-=======
-    fVolumeViewerWidget->SetImpactRange( nImpactRange );
->>>>>>> 4ee68da5
     fLabImpactRange->setText( QString::number(nImpactRange) );
 }
 
